-- This Source Code Form is subject to the terms of the Mozilla Public
-- License, v. 2.0. If a copy of the MPL was not distributed with this file,
-- You can obtain one at http://mozilla.org/MPL/2.0/.
--
-- Copyright (c) 2014-2018, Lars Asplund lars.anders.asplund@gmail.com

library ieee;
use ieee.std_logic_1164.all;
use ieee.numeric_std_unsigned.all;

use std.textio.all;

context work.vunit_context;
context work.com_context;
use work.axi_stream_pkg.all;

entity axi_stream_protocol_checker is
  generic (
    protocol_checker : axi_stream_protocol_checker_t);
  port (
    aclk     : in std_logic;
    areset_n : in std_logic := '1';
    tvalid   : in std_logic;
    tready   : in std_logic := '1';
    tdata    : in std_logic_vector(data_length(protocol_checker) - 1 downto 0);
<<<<<<< HEAD
    tuser    : in std_logic_vector(user_length(protocol_checker) - 1 downto 0);
    tlast    : in std_logic := '1';
    tid      : in std_logic_vector := ""
=======
    tlast    : in std_logic                                                    := '1';
    tkeep    : in std_logic_vector(data_length(protocol_checker)/8-1 downto 0) := (others => '0');
    tstrb    : in std_logic_vector(data_length(protocol_checker)/8-1 downto 0) := (others => '0');
    tid      : in std_logic_vector(id_length(protocol_checker)-1 downto 0)     := (others => '0');
    tdest    : in std_logic_vector(dest_length(protocol_checker)-1 downto 0)   := (others => '0');
    tuser    : in std_logic_vector(user_length(protocol_checker)-1 downto 0)   := (others => '0')
>>>>>>> 29e2559a
    );
end entity;

architecture a of axi_stream_protocol_checker is
  constant rule1_checker : checker_t := new_checker(get_name(protocol_checker.p_logger) & ":rule 1");
  constant rule2_checker : checker_t := new_checker(get_name(protocol_checker.p_logger) & ":rule 2");
  constant rule3_checker : checker_t := new_checker(get_name(protocol_checker.p_logger) & ":rule 3");
  constant rule4_checker : checker_t := new_checker(get_name(protocol_checker.p_logger) & ":rule 4");
  constant rule5_checker : checker_t := new_checker(get_name(protocol_checker.p_logger) & ":rule 5");
  constant rule6_checker : checker_t := new_checker(get_name(protocol_checker.p_logger) & ":rule 6");
  constant rule7_checker : checker_t := new_checker(get_name(protocol_checker.p_logger) & ":rule 7");
  constant rule8_checker : checker_t := new_checker(get_name(protocol_checker.p_logger) & ":rule 8");
  constant rule9_checker : checker_t := new_checker(get_name(protocol_checker.p_logger) & ":rule 9");
  constant rule10_checker : checker_t := new_checker(get_name(protocol_checker.p_logger) & ":rule 10");
  constant rule11_checker : checker_t := new_checker(get_name(protocol_checker.p_logger) & ":rule 11");

  signal enable_rule1_check, enable_rule2_check, handshake_is_not_x : std_logic;
  signal enable_rule11_check : std_logic;
begin
  handshake_is_not_x <= '1' when not is_x(tvalid) and not is_x(tready) else '0';

  -- AXI4STREAM_ERRM_TDATA_STABLE TDATA remains stable when TVALID is asserted,
  -- and TREADY is LOW
  enable_rule1_check <= '1' when (handshake_is_not_x = '1') and not is_x(tdata) else '0';
  check_stable(
    rule1_checker, aclk, enable_rule1_check, tvalid, tready, tdata,
    result("for tdata while waiting for tready"));

  -- AXI4STREAM_ERRM_TLAST_STABLE TLAST remains stable when TVALID is asserted,
  -- and TREADY is LOW
  enable_rule2_check <= '1' when (handshake_is_not_x = '1') and not is_x(tlast) else '0';
  check_stable(
    rule2_checker, aclk, enable_rule2_check, tvalid, tready, tlast,
    result("for tlast while waiting for tready"));

  -- AXI4STREAM_ERRM_TVALID_STABLE When TVALID is asserted, then it must remain
  -- asserted until TREADY is HIGH
  check_stable(
    rule3_checker, aclk, handshake_is_not_x, tvalid, tready, tvalid,
    result("for tvalid while waiting for tready"));

  -- AXI4STREAM_RECS_TREADY_MAX_WAIT Recommended that TREADY is asserted within
  -- MAXWAITS cycles of TVALID being asserted
  process
    variable n_clock_cycles : natural;
  begin
    wait until rising_edge(aclk) and (to_x01(tvalid) = '1');
    while not tready loop
      wait until rising_edge(aclk);
      n_clock_cycles := n_clock_cycles + 1;
    end loop;
    check(rule4_checker,
          n_clock_cycles <= protocol_checker.p_max_waits,
          result("for performance - tready active " & to_string(n_clock_cycles) &
          " clock cycles after tvalid. Expected <= " & to_string(protocol_checker.p_max_waits) & " clock cycles."),
          level => warning);
  end process;

  -- AXI4STREAM_ERRM_TDATA_X A value of X on TDATA is not permitted when TVALID
  -- is HIGH
  check_not_unknown(rule5_checker, aclk, tvalid, tdata, result("for tdata when tvalid is high"));

  -- AXI4STREAM_ERRM_TLAST_X A value of X on TLAST is not permitted when TVALID
  -- is HIGH
  check_not_unknown(rule6_checker, aclk, tvalid, tlast, result("for tlast when tvalid is high"));

  -- AXI4STREAM_ERRM_TVALID_X A value of X on TVALID is not permitted when not
  -- in reset
  check_not_unknown(rule7_checker, aclk, areset_n, tvalid, result("for tvalid when not in reset"));

  -- AXI4STREAM_ERRS_TREADY_X A value of X on TREADY is not permitted when not
  -- in reset
  check_not_unknown(rule8_checker, aclk, areset_n, tready, result("for tready when not in reset"));

  -- AXI4STREAM_ERRM_STREAM_ALL_DONE_EOS At the end of simulation, all streams have had
  -- their corresponding TLAST transfer
  check_complete_packets : block is
    constant active_streams : integer_array_t := new_1d(length => 2 ** tid'length);
  begin
    assert tid'length <= 8 report "tid must not be more than 8 bits (maximum recommendation)" severity failure;

    track_streams : process
      variable value : natural;
    begin
      wait until rising_edge(aclk) and (to_x01(tvalid) = '1');
      if tid'length = 0 then
        value := 1 when to_x01(tlast) = '0' else 0;
        set(active_streams, 0, value);
      elsif not is_x(tid) then
        value := 1 when to_x01(tlast) = '0' else 0;
        set(active_streams, to_integer(tid), value);
      end if;
    end process;

    check_that_streams_have_ended : process
      variable incomplete_streams : line;
    begin
      lock_entry(runner, test_runner_cleanup);
      wait_until(runner, test_runner_cleanup);

      if tid'length = 0 then
        check(rule9_checker, get(active_streams, 0) = 0, result("for packet completion."));
      else
        for i in 0 to 2 * tid'length - 1 loop
          if get(active_streams, i) /= 0 then
            if incomplete_streams = null then
              write(incomplete_streams, to_string(i));
            else
              write(incomplete_streams, ", " & to_string(i));
            end if;
          end if;
        end loop;

        if incomplete_streams /= null then
          check_failed(rule9_checker, result("for packet completion for the following streams: " &
            incomplete_streams.all & "."));
        else
          check_passed(rule9_checker, result("for packet completion."));
        end if;
      end if;

      unlock_entry(runner, test_runner_cleanup);
      wait;
    end process;
  end block;

  -- AXI4STREAM_ERRM_TUSER_X A value of X on TUSER is not permitted when not in reset
  -- is HIGH
  check_not_unknown(rule10_checker, aclk, areset_n, tdata, result("for tuser when areset_n is high"));

  -- AXI4STREAM_ERRM_TUSER_STABLE TUSER payload signals must remain constant while TVALID is asserted,
  -- and TREADY is de-asserted
  enable_rule11_check <= '1' when (handshake_is_not_x = '1') and not is_x(tuser) else '0';
  check_stable(
    rule11_checker, aclk, enable_rule11_check, tvalid, tready, tuser,
    result("for tuser while waiting for tready"));

  -- AXI4STREAM_ERRM_TUSER_TIEOFF TUSER must be stable while USER_WIDTH has been set to zero
  -- cannot be checked, vector has negative range
end architecture;<|MERGE_RESOLUTION|>--- conflicted
+++ resolved
@@ -23,18 +23,12 @@
     tvalid   : in std_logic;
     tready   : in std_logic := '1';
     tdata    : in std_logic_vector(data_length(protocol_checker) - 1 downto 0);
-<<<<<<< HEAD
-    tuser    : in std_logic_vector(user_length(protocol_checker) - 1 downto 0);
-    tlast    : in std_logic := '1';
-    tid      : in std_logic_vector := ""
-=======
     tlast    : in std_logic                                                    := '1';
     tkeep    : in std_logic_vector(data_length(protocol_checker)/8-1 downto 0) := (others => '0');
     tstrb    : in std_logic_vector(data_length(protocol_checker)/8-1 downto 0) := (others => '0');
     tid      : in std_logic_vector(id_length(protocol_checker)-1 downto 0)     := (others => '0');
     tdest    : in std_logic_vector(dest_length(protocol_checker)-1 downto 0)   := (others => '0');
     tuser    : in std_logic_vector(user_length(protocol_checker)-1 downto 0)   := (others => '0')
->>>>>>> 29e2559a
     );
 end entity;
 
