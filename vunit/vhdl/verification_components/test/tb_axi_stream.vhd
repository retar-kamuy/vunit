--- conflicted
+++ resolved
@@ -21,19 +21,6 @@
 end entity;
 
 architecture a of tb_axi_stream is
-<<<<<<< HEAD
-  signal aclk     : std_logic := '0';
-  signal areset_n : std_logic := '1';
-  signal tvalid   : std_logic;
-  signal tready   : std_logic;
-  signal tdata    : std_logic_vector(7 downto 0);
-  signal tuser    : std_logic_vector(1 downto 0);
-  signal tlast    : std_logic;
-
-  constant monitor : axi_stream_monitor_t := new_axi_stream_monitor(
-    data_length      => tdata'length, user_length => tuser'length,
-    logger           => get_logger("monitor"), actor => new_actor("monitor"),
-=======
   constant master_axi_stream : axi_stream_master_t := new_axi_stream_master(
     data_length => 8, id_length => 8, dest_length => 8, user_length => 8,
     logger      => get_logger("master"), actor => new_actor("master"),
@@ -53,41 +40,15 @@
   constant monitor : axi_stream_monitor_t := new_axi_stream_monitor(
     data_length => 8, id_length => 8, dest_length => 8, user_length => 8,
     logger => get_logger("monitor"), actor => new_actor("monitor"),
->>>>>>> 29e2559a
     protocol_checker => default_axi_stream_protocol_checker
   );
 
   constant protocol_checker : axi_stream_protocol_checker_t := new_axi_stream_protocol_checker(
-<<<<<<< HEAD
-    data_length => tdata'length, user_length => tuser'length,
-=======
     data_length => 8, id_length => 8, dest_length => 8, user_length => 8,
->>>>>>> 29e2559a
     logger      => get_logger("protocol_checker"),
     max_waits   => 8
   );
 
-<<<<<<< HEAD
-  constant master_axi_stream : axi_stream_master_t := new_axi_stream_master(
-    data_length      => tdata'length, user_length => tuser'length,
-    logger           => get_logger("master"), actor => new_actor("master"),
-    monitor          => default_axi_stream_monitor,
-    protocol_checker => default_axi_stream_protocol_checker
-  );
-  constant master_stream     : stream_master_t     := as_stream(master_axi_stream);
-  constant master_sync       : sync_handle_t       := as_sync(master_axi_stream);
-
-  constant slave_axi_stream : axi_stream_slave_t := new_axi_stream_slave(
-    data_length      => tdata'length, user_length => tuser'length,
-    logger           => get_logger("slave"), actor => new_actor("slave"),
-    monitor          => default_axi_stream_monitor,
-    protocol_checker => default_axi_stream_protocol_checker
-  );
-  constant slave_stream     : stream_slave_t     := as_stream(slave_axi_stream);
-  constant slave_sync       : sync_handle_t      := as_sync(slave_axi_stream);
-
-=======
->>>>>>> 29e2559a
   constant n_monitors : natural := 3;
 
   signal aclk     : std_logic := '0';
@@ -105,16 +66,6 @@
 
   main : process
     constant subscriber             : actor_t := new_actor("main");
-<<<<<<< HEAD
-    variable data                   : std_logic_vector(tdata'range);
-    variable user                   : std_logic_vector(tuser'range);
-    variable last                   : boolean;
-    variable reference_queue        : queue_t := new_queue;
-    variable reference              : stream_reference_t;
-    variable msg                    : msg_t;
-    variable msg_type               : msg_type_t;
-    variable axi_stream_transaction : axi_stream_transaction_t(tdata(tdata'range), tuser(tuser'range));
-=======
 
     variable data      : std_logic_vector(tdata'range);
     variable last_bool : boolean;
@@ -137,7 +88,6 @@
     variable reference : stream_reference_t;
     variable msg                    : msg_t;
     variable msg_type               : msg_type_t;
->>>>>>> 29e2559a
     variable timestamp              : time := 0 ns;
 
     procedure get_axi_stream_transaction(variable axi_stream_transaction : out axi_stream_transaction_t) is
@@ -190,26 +140,6 @@
       end loop;
 
     elsif run("test single axi push and pop") then
-<<<<<<< HEAD
-      push_axi_stream(net, master_axi_stream, x"99", "11", tlast => '1');
-      pop_stream(net, slave_stream, data, last);
-      check_equal(data, std_logic_vector'(x"99"), result("for pop stream data"));
-      check_equal(user, std_logic_vector'("11"), result("for pop stream user"));
-      check_true(last, result("for pop stream last"));
-
-      for i in 1 to n_monitors loop
-        get_axi_stream_transaction(axi_stream_transaction);
-        check_equal(
-          axi_stream_transaction.tdata,
-          std_logic_vector'(x"99"),
-          result("for axi_stream_transaction.tdata")
-        );
-        check_equal(
-          axi_stream_transaction.tuser,
-          std_logic_vector'("11"),
-          result("for axi_stream_transaction.tuser")
-        );
-=======
       push_axi_stream(net, master_axi_stream, x"99", tlast => '1');
       pop_stream(net, slave_stream, data, last_bool);
       check_equal(data, std_logic_vector'(x"99"), result("pop stream data"));
@@ -235,7 +165,6 @@
       for i in 1 to n_monitors loop
         get_axi_stream_transaction(axi_stream_transaction);
         check_equal(axi_stream_transaction.tdata, std_logic_vector'(x"99"), result("for axi_stream_transaction.tdata"));
->>>>>>> 29e2559a
         check_true(axi_stream_transaction.tlast, result("for axi_stream_transaction.tlast"));
         check_equal(axi_stream_transaction.tkeep, std_logic_vector'("1"), result("pop stream keep"));
         check_equal(axi_stream_transaction.tstrb, std_logic_vector'("1"), result("pop stream strb"));
@@ -321,17 +250,12 @@
       tvalid => tvalid,
       tready => tready,
       tdata  => tdata,
-<<<<<<< HEAD
-      tuser  => tuser,
-      tlast  => tlast);
-=======
       tlast  => tlast,
       tkeep  => tkeep,
       tstrb  => tstrb,
       tid    => tid,
       tuser  => tuser,
       tdest  => tdest);
->>>>>>> 29e2559a
 
   axi_stream_slave_inst : entity work.axi_stream_slave
     generic map(
@@ -341,17 +265,12 @@
       tvalid => tvalid,
       tready => tready,
       tdata  => tdata,
-<<<<<<< HEAD
-      tuser  => tuser,
-      tlast  => tlast);
-=======
       tlast  => tlast,
       tkeep  => tkeep,
       tstrb  => tstrb,
       tid    => tid,
       tuser  => tuser,
       tdest  => tdest);
->>>>>>> 29e2559a
 
   axi_stream_monitor_inst : entity work.axi_stream_monitor
     generic map(
@@ -362,17 +281,12 @@
       tvalid => tvalid,
       tready => tready,
       tdata  => tdata,
-<<<<<<< HEAD
-      tuser  => tuser,
-      tlast  => tlast
-=======
       tlast  => tlast,
       tkeep  => tkeep,
       tstrb  => tstrb,
       tid    => tid,
       tdest  => tdest,
       tuser  => tuser
->>>>>>> 29e2559a
     );
 
   axi_stream_protocol_checker_inst : entity work.axi_stream_protocol_checker
@@ -384,10 +298,6 @@
       tvalid   => tvalid,
       tready   => tready,
       tdata    => tdata,
-<<<<<<< HEAD
-      tuser    => tuser,
-      tlast    => tlast);
-=======
       tlast    => tlast,
       tkeep    => tkeep,
       tstrb    => tstrb,
@@ -395,7 +305,6 @@
       tdest    => tdest,
       tuser    => tuser
     );
->>>>>>> 29e2559a
 
   aclk <= not aclk after 5 ns;
 end architecture;